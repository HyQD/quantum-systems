--- conflicted
+++ resolved
@@ -120,8 +120,7 @@
 
         self.u = self.construct_coulomb_elements(u_repr)
 
-<<<<<<< HEAD
-        self.construct_dipole_moment()
+        self.construct_position_integrals()
         self.cast_to_complex()
 
     def set_u_repr(self, new_repr):
@@ -143,9 +142,6 @@
             raise ValueError(
                 "'{}' is not a valid representation".format(new_repr)
             )
-=======
-        self.construct_position_integrals()
->>>>>>> 4b57867c
 
     def construct_sinc_grid(self):
         x = self.grid
