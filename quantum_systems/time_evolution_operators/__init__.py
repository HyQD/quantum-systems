from .operator import (
    TimeEvolutionOperator,
<<<<<<< HEAD
    LaserField,
    AdiabaticSwitching,
    CustomOneBodyOperator,
=======
    DipoleFieldInteraction,
    AdiabaticSwitching,
>>>>>>> 4b57867c
)<|MERGE_RESOLUTION|>--- conflicted
+++ resolved
@@ -1,11 +1,6 @@
 from .operator import (
     TimeEvolutionOperator,
-<<<<<<< HEAD
-    LaserField,
+    DipoleFieldInteraction,
     AdiabaticSwitching,
     CustomOneBodyOperator,
-=======
-    DipoleFieldInteraction,
-    AdiabaticSwitching,
->>>>>>> 4b57867c
 )