import warnings
import copy

from quantum_systems.system_helper import compute_particle_density


class BasisSet:
    """Class serving as a container for matrix elements for various systems. The
    purpose of ``BasisSet`` after a set has been constructed is to be passed to
    a subclass of ``QuantumSystem``. From there on the ``QuantumSystem`` takes
    ownership of the matrix elements and provides methods and functionality to
    be used by second-quantized many-body methods.

    Parameters
    ----------
    l : int
        Number of basis functions.
    dim : int
        Dimensionality of the systems.
    np : module
        Matrix and linear algebra module. Currently only `numpy` is supported.
    includes_spin : bool
        Toggle to determine if the basis set to be created includes explicitly
        in the basis functions. By default we assume that ``BasisSet`` only
        contains spatial orbitals thus there are no explicit spin-dependence in
        the elements.
    anti_symmetrized_u : bool
        Toggle to determine if the two-body matrix elements have been
        anti_symmetrized. By default we assume that this is not the case.
    """

    def __init__(
        self, l, dim, np=None, includes_spin=False, anti_symmetrized_u=False
    ):
        if np is None:
            import numpy as np

        self.np = np

        self.l = l
        self.dim = dim

        self._grid = None

        self._h = None
        self._u = None
        self._s = None
        self._position = None

        self._sigma_x = None
        self._sigma_y = None
        self._sigma_z = None

        self._spin_x = None
        self._spin_y = None
        self._spin_z = None
        self._spin_2 = None

        self._spf = None
        self._bra_spf = None

        self._nuclear_repulsion_energy = 0
        # We assume negative charge by default, i.e., electrons
        self.particle_charge = -1

        self._includes_spin = includes_spin
        self._anti_symmetrized_u = anti_symmetrized_u

    @property
    def includes_spin(self):
        return self._includes_spin

    @property
    def anti_symmetrized_u(self):
        return self._anti_symmetrized_u

    @property
    def grid(self):
        return self._grid

    @grid.setter
    def grid(self, grid):
        self._grid = grid

    @property
    def h(self):
        return self._h

    @h.setter
    def h(self, h):
        assert all(self.check_axis_lengths(h, self.l))

        self._h = h

    @property
    def u(self):
        return self._u

    @u.setter
    def u(self, u):
        assert all(self.check_axis_lengths(u, self.l))

        self._u = u

    @property
    def s(self):
        return self._s

    @s.setter
    def s(self, s):
        assert all(self.check_axis_lengths(s, self.l))

        self._s = s

    @property
    def position(self):
        return self._position

    @position.setter
    def position(self, position):
        assert len(position) == self.dim

        for i in range(self.dim):
            assert all(self.check_axis_lengths(position[i], self.l))

        self._position = position

    @property
    def dipole_moment(self):
        return self.particle_charge * self.position

    @property
    def spin_x(self):
        return self._spin_x

    @spin_x.setter
    def spin_x(self, spin_x):
        assert self.includes_spin
        assert all(self.check_axis_lengths(spin_x, self.l))

        self._spin_x = spin_x

    @property
    def spin_y(self):
        return self._spin_y

    @spin_y.setter
    def spin_y(self, spin_y):
        assert self.includes_spin
        assert all(self.check_axis_lengths(spin_y, self.l))

        self._spin_y = spin_y

    @property
    def spin_z(self):
        return self._spin_z

    @spin_z.setter
    def spin_z(self, spin_z):
        assert self.includes_spin
        assert all(self.check_axis_lengths(spin_z, self.l))

        self._spin_z = spin_z

    @property
    def spin_2(self):
        return self._spin_2

    @spin_2.setter
    def spin_2(self, spin_2):
        assert self.includes_spin
        assert all(self.check_axis_lengths(spin_2, self.l))

        self._spin_2 = spin_2

    @property
    def sigma_x(self):
        return self._sigma_x

    @sigma_x.setter
    def sigma_x(self, sigma_x):
        assert self.includes_spin

        self._sigma_x = sigma_x

    @property
    def sigma_y(self):
        return self._sigma_y

    @sigma_y.setter
    def sigma_y(self, sigma_y):
        assert self.includes_spin

        self._sigma_y = sigma_y

    @property
    def sigma_z(self):
        return self._sigma_z

    @sigma_z.setter
    def sigma_z(self, sigma_z):
        assert self.includes_spin

        self._sigma_z = sigma_z

    @property
    def spf(self):
        return self._spf

    @spf.setter
    def spf(self, spf):
        if not spf is None:
            assert spf.shape[0] == self.l
            assert len((*spf.shape[1:],)) == self.dim

        self._spf = spf

    @property
    def bra_spf(self):
        if self._bra_spf is None and self._spf is not None:
            # Return complex conjugate in case of a Hermitian basis set.
            self._bra_spf = self._spf.conj()

        return self._bra_spf

    @bra_spf.setter
    def bra_spf(self, bra_spf):
        if not bra_spf is None:
            assert bra_spf.shape[0] == self.l
            assert len((*bra_spf.shape[1:],)) == self.dim

        self._bra_spf = bra_spf

    @property
    def nuclear_repulsion_energy(self):
        return self._nuclear_repulsion_energy

    @nuclear_repulsion_energy.setter
    def nuclear_repulsion_energy(self, nuclear_repulsion_energy):
        self._nuclear_repulsion_energy = nuclear_repulsion_energy

    @staticmethod
    def change_arr_module(arr, np):
        return np.asarray(arr) if arr is not None else None

    def change_module(self, np):
        """Function converting all matrix elements to a new module.

        Parameters
        ----------
        np : module
            Array- and linalg-module.
        """
        self.np = np

<<<<<<< HEAD
        self.h = self.change_arr_module(self.h, self.np)
        self.s = self.change_arr_module(self.s, self.np)
        self.u = self.change_arr_module(self.u, self.np)
        self.position = self.change_arr_module(self.position, self.np)
        self.spf = self.change_arr_module(self.spf, self.np)
        self.bra_spf = self.change_arr_module(self.bra_spf, self.np)
=======
        for arr in [
            self.h,
            self.s,
            self.u,
            self.spf,
            self.bra_spf,
            self.dipole_moment,
            self.spin_x,
            self.spin_y,
            self.spin_z,
            self.spin_2,
        ]:
            arr = self.change_arr_module(arr, self.np)
>>>>>>> 5f3ce679

    def cast_to_complex(self):
        """Function converting all matrix elements to ``np.complex128``, where
        ``np`` is the member array module.
        """
        np = self.np

<<<<<<< HEAD
        self.h = self.h.astype(np.complex128)
        self.u = self.u.astype(np.complex128)

        if self.s is not None:
            self.s = self.s.astype(np.complex128)

        if self.spf is not None:
            self.spf = self.spf.astype(np.complex128)

        if self.bra_spf is not None:
            self.bra_spf = self.bra_spf.astype(np.complex128)

        if self.position is not None:
            self.position = self.position.astype(np.complex128)
=======
        for arr in [
            self.h,
            self.s,
            self.u,
            self.spf,
            self.bra_spf,
            self.dipole_moment,
            self.spin_x,
            self.spin_y,
            self.spin_z,
            self.spin_2,
        ]:
            if arr is not None:
                arr = arr.astype(np.complex128)
>>>>>>> 5f3ce679

    @staticmethod
    def transform_spf(spf, C, np):
        return np.tensordot(C, spf, axes=((0), (0)))

    @staticmethod
    def transform_bra_spf(bra_spf, C_tilde, np):
        return np.tensordot(C_tilde, bra_spf, axes=((1), (0)))

    @staticmethod
    def transform_one_body_elements(h, C, np, C_tilde=None):
        if C_tilde is None:
            C_tilde = C.conj().T

        return np.dot(C_tilde, np.dot(h, C))

    @staticmethod
    def transform_two_body_elements(u, C, np, C_tilde=None):
        if C_tilde is None:
            C_tilde = C.conj().T

        # abcd, ds -> abcs
        _u = np.tensordot(u, C, axes=(3, 0))
        # abcs, cr -> absr -> abrs
        _u = np.tensordot(_u, C, axes=(2, 0)).transpose(0, 1, 3, 2)
        # abrs, qb -> arsq -> aqrs
        _u = np.tensordot(_u, C_tilde, axes=(1, 1)).transpose(0, 3, 1, 2)
        # pa, aqrs -> pqrs
        _u = np.tensordot(C_tilde, _u, axes=(1, 0))

        return _u

    def get_transformed_h(self, C):
        return self.transform_one_body_elements(self.h, C, np=self.np)

    def get_transformed_u(self, C):
        return self.transform_two_body_elements(self.u, C, np=self.np)

    def _change_basis_one_body_elements(self, C, C_tilde):
        self.h = self.transform_one_body_elements(
            self.h, C, np=self.np, C_tilde=C_tilde
        )

        if self.s is not None:
            self.s = self.transform_one_body_elements(
                self.s, C, C_tilde=C_tilde, np=self.np
            )

        for spin in [self.spin_x, self.spin_y, self.spin_z]:
            if spin is not None:
                spin = self.transform_one_body_elements(
                    spin, C, C_tilde=C_tilde, np=self.np
                )

    def _change_basis_two_body_elements(self, C, C_tilde):
        self.u = self.transform_two_body_elements(
            self.u, C, np=self.np, C_tilde=C_tilde
        )

<<<<<<< HEAD
    def _change_basis_position_elements(self, C, C_tilde=None):
        position = []
        for i in range(self.position.shape[0]):
            position.append(
=======
        if self.spin_2 is not None:
            self.spin_2 = self.transform_two_body_elements(
                self.spin_2, C, np=self.np, C_tilde=C_tilde
            )

    def _change_basis_dipole_moment(self, C, C_tilde):
        dipole_moment = []

        for i in range(self.dipole_moment.shape[0]):
            dipole_moment.append(
>>>>>>> 5f3ce679
                self.transform_one_body_elements(
                    self.position[i], C, np=self.np, C_tilde=C_tilde
                )
            )

        self.position = self.np.asarray(position)

    def _change_basis_spf(self, C, C_tilde):
        self.bra_spf = self.transform_bra_spf(self.bra_spf, C_tilde, self.np)

        self.spf = self.transform_spf(self.spf, C, self.np)

    def change_basis(self, C, C_tilde=None):
        r"""Function using coefficient matrices to change basis of the matrix
        elements and the single-particle functions. This function also supports
        rectangular coefficient matrices meaning that the number of basis
        functions can be updated. Let :math`\lvert \chi_{\alpha} \rangle`
        (:math:`\langle \tilde{\chi}_{\alpha} \rvert`) be the current basis set
        with :math:`\alpha \in \{1, \dots, N_{\alpha}\}`, and :math:`\lvert
        \phi_p \rangle` (:math:`\langle \tilde{\phi}_p \rvert`)the new basis
        with :math:`p \in \{1, \dots, N_p\}`. Then, for a given coefficient
        matrix :math:`C \in \mathbb{C}^{N_{p}\times N_{\alpha}}`
        (:math:`\tilde{C} \in \mathbb{C}^{N_{\alpha} \times N_p}`) the basis
        change for a single particle state is given by

        .. math:: \lvert \phi_p \rangle = C^{\alpha}_{p}
            \lvert\chi_{\alpha}\rangle,

        where the Einstein summation convention is assumed. Similarly for the
        dual state we have

        .. math:: \langle\tilde{\phi}_p\rvert = \tilde{C}^{p}_{\alpha}
            \langle\tilde{\chi}_{\alpha}\rvert.

        In case of a Hermitian basis we have :math:`\tilde{C} = C^{\dagger}`,
        and the dual states are the Hermitian adjoint of one another.

        Parameters
        ----------
        C : np.ndarray
            Coefficient matrix for "ket"-states.
        C_tilde : np.ndarray
            Coefficient matrix for "bra"-states, by default ``C_tilde`` is
            ``None`` and we treat ``C_tilde`` as the Hermitian conjugate of
            ``C``.
        """
        # Update basis set size
        self.l = C.shape[1]

        # Ensure that C_tilde is not None
        if C_tilde is None:
            C_tilde = C.conj().T

        self._change_basis_one_body_elements(C, C_tilde)
        self._change_basis_two_body_elements(C, C_tilde)

        if self.position is not None:
            self._change_basis_position_elements(C, C_tilde)

        if self.spf is not None:
            self._change_basis_spf(C, C_tilde)

    def compute_particle_density(self, rho_qp, C=None, C_tilde=None):
        r"""Function computing the particle density for a given one-body
        density matrix. This function (optionally) changes the basis of the
        single-particle states for given coefficient matrices. The one-body
        density is given by

        .. math:: \rho(\mathbf{r}) = \tilde{\phi}_{q}(\mathbf{r})
            \rho^{q}_{p} \phi_{p}(\mathbf{r}),

        where :math:`\rho^{q}_{p}` is the one-body density matrix,
        :math:`\phi_p(\mathbf{r})` the spin-orbitals, and
        :math:`\tilde{\phi}_p(\mathbf{r})` the dual spin-orbital.

        Parameters
        ----------
        rho_qp : np.ndarray
            One-body density matrix
        C : np.ndarray
            Coefficient matrix for basis change. Default is ``None`` and hence
            no transformation occurs.
        C_tilde : np.ndarray
            Bra-state coefficient matrix. Default is ``None`` which leads to
            one of two situations. If ``C != None`` ``C_tilde`` is assumed to
            be the conjugated transpose of ``C``. Otherwise, no transformation
            occurs.

        Returns
        -------
        np.ndarray
            Particle density with the same dimensions as the grid.
        """
        assert (
            self._spf is not None
        ), "Set up single-particle functions prior to calling this function"

        ket_spf = self.spf
        bra_spf = self.bra_spf

        if C is not None:
            ket_spf = self.transform_spf(ket_spf, C, self.np)
            C_tilde = C_tilde if C_tilde is not None else C.conj().T
            bra_spf = self.transform_bra_spf(bra_spf, C_tilde, self.np)

        return compute_particle_density(rho_qp, ket_spf, bra_spf, self.np)

    def anti_symmetrize_two_body_elements(self):
        r"""Function making the two-body matrix elements anti-symmetric. This
        corresponds to

        .. math:: \langle \phi_p \phi_q \rvert \hat{u}
            \lvert \phi_r \phi_s \rangle_{AS}
            \equiv
            \langle \phi_p \phi_q \rvert \hat{u} \lvert \phi_r \phi_s \rangle
            -
            \langle \phi_p \phi_q \rvert \hat{u} \lvert \phi_s \phi_r \rangle.
        """
        if not self._anti_symmetrized_u:
            self.u = self.anti_symmetrize_u(self.u)
            self._anti_symmetrized_u = True

    def change_to_general_orbital_basis(
        self, a=[1, 0], b=[0, 1], anti_symmetrize=True
    ):
        r"""Function converting a spatial orbital basis set to a general orbital
        basis. That is, the function duplicates every element by adding a
        spin-function to each spatial orbital. This leads to an
        orbital-restricted spin-orbital where each spatial orbital is included
        in each spin-direction.

        .. math:: \phi_p(\mathbf{r}) \to
            \psi_p(x) = \phi_p(\mathbf{r}) \sigma(m_s),

        where :math:`x = (\mathbf{r}, m_s)` is a generalized coordinate of both
        position :math:`\mathbf{r}` and spin :math:`m_s`. Here
        :math:`\phi_p(\mathbf{r})` is a spatial orbital and :math:`\sigma(m_s)`
        a spin-function with :math:`\sigma \in \{\alpha, \beta\}`. The
        conversion happens in-place.

        Parameters
        ----------
        a : list, np.array
            The :math:`\alpha` (up) spin basis vector. Default is :math:`\alpha
            = (1, 0)^T`.
        b : list, np.array
            The :math:`\beta` (down) spin basis vector. Default is :math:`\beta
            = (0, 1)^T`. Note that ``a`` and ``b`` are assumed orthonormal.
        anti_symmetrize : bool
            Whether or not to anti-symmetrize the elements in the two-body
            Hamiltonian. By default we perform an anti-symmetrization.
        """

        if self._includes_spin:
            warnings.warn(
                "The basis has already been spin-doubled. Avoiding a second "
                + "doubling."
            )
            return

        self._includes_spin = True

        self.l = 2 * self.l

        self.a = self.np.array(a).astype(self.np.complex128).reshape(-1, 1)
        self.b = self.np.array(b).astype(self.np.complex128).reshape(-1, 1)

        # Check that spin basis elements are orthonormal
        assert abs(self.np.dot(self.a.conj().T, self.a) - 1) < 1e-12
        assert abs(self.np.dot(self.b.conj().T, self.b) - 1) < 1e-12
        assert abs(self.np.dot(self.a.conj().T, self.b)) < 1e-12

        (self.sigma_x, self.sigma_y, self.sigma_z,) = self.setup_pauli_matrices(
            self.a, self.b, self.np
        )

        self.spin_x = 0.5 * self.np.kron(self.s, self.sigma_x)
        self.spin_y = 0.5 * self.np.kron(self.s, self.sigma_y)
        self.spin_z = 0.5 * self.np.kron(self.s, self.sigma_z)

        self.spin_2 = self.setup_spin_squared_operator(
            self.s, self.sigma_x, self.sigma_y, self.sigma_z, self.np
        )

        self.h = self.add_spin_one_body(self.h, np=self.np)
        self.s = self.add_spin_one_body(self.s, np=self.np)
        self.u = self.add_spin_two_body(self.u, np=self.np)

        if anti_symmetrize:
            self.anti_symmetrize_two_body_elements()

        if not self.position is None:
            position = [
                self.add_spin_one_body(self.position[i], np=self.np)
                for i in range(len(self.position))
            ]

            self.position = self.np.array(position)

        if not self.spf is None:
            self.spf = self.add_spin_spf(self.spf, self.np)

            # Make sure that we check if _bra_spf is not None, otherwise we
            # potentially construct the dual state.
            if not self._bra_spf is None:
                self.bra_spf = self.add_spin_bra_spf(self._bra_spf, self.np)

        return self

    @staticmethod
    def setup_pauli_matrices(a, b, np):
        r"""Static method computing matrix elements of the Pauli spin-matrices
        in a given orthonormal basis of spin functions :math:`\{\alpha,
        \beta\}`.

        .. math:: (\sigma_i)^{\rho}_{\gamma}
            = \langle \rho \rvert \hat{\sigma}_i \lvert \gamma \rangle,

        where :math:`\rho, \gamma \in \{\alpha, \beta\}` and :math:`i \in \{x,
        y, z\}` for the three Pauli matrices.

        Parameters
        ----------
        a : np.ndarray
            The :math:`\alpha` basis vector as a column vector.
        b : np.ndarray
            The :math:`\beta` basis vector as a column vector. Note that the
            two basis vectors are assumed to be orthonormal.
        np : module
            An appropriate array and linalg module.

        Returns
        -------
        tuple
            The three Pauli matrices in the order :math:`\sigma_x, \sigma_y,
            \sigma_z`.

        >>> import numpy as np
        >>> a = np.array([1, 0]).reshape(-1, 1)
        >>> b = np.array([0, 1]).reshape(-1, 1)
        >>> sigma_x, sigma_y, sigma_z = BasisSet.setup_pauli_matrices(a, b, np)
        >>> print(sigma_x)
        [[0.+0.j 1.+0.j]
         [1.+0.j 0.+0.j]]
        >>> print(sigma_y)
        [[0.+0.j 0.-1.j]
         [0.+1.j 0.+0.j]]
        >>> print(sigma_z)
        [[ 1.+0.j  0.+0.j]
         [ 0.+0.j -1.+0.j]]
        """
        sigma_x_mat = np.array([[0, 1], [1, 0]]).astype(np.complex128)
        sigma_y_mat = np.array([[0, -1j], [1j, 0]])
        sigma_z_mat = np.array([[1, 0], [0, -1]]).astype(np.complex128)

        sigma_x = np.zeros_like(sigma_x_mat)
        sigma_y = np.zeros_like(sigma_y_mat)
        sigma_z = np.zeros_like(sigma_z_mat)

        for i, s in enumerate([a, b]):
            for j, t in enumerate([a, b]):
                sigma_x[i, j] = np.dot(s.conj().T, np.dot(sigma_x_mat, t))
                sigma_y[i, j] = np.dot(s.conj().T, np.dot(sigma_y_mat, t))
                sigma_z[i, j] = np.dot(s.conj().T, np.dot(sigma_z_mat, t))

        return sigma_x, sigma_y, sigma_z

    @staticmethod
    def setup_spin_squared_operator(overlap, sigma_x, sigma_y, sigma_z, np):
        r"""Static method computing the matrix elements of the two-body spin
        squared operator, :math:`\hat{S}^2`. The spin-basis is chosen by the
        Pauli matrices.

        Parameters
        ----------
        overlap : np.ndarray
            The overlap matrix elements between the spatial orbitals.
        sigma_x : np.ndarray
            Pauli spin-matrix in :math:`x`-direction.
        sigma_y : np.ndarray
            Pauli spin-matrix in :math:`y`-direction.
        sigma_z : np.ndarray
            Pauli spin-matrix in :math:`z`-direction.
        np : module
            An appropriate array and linalg module.

        Returns
        -------
        np.ndarray
            The spin-squared operator as an array on the form ``(l, l, l, l)``,
            where ``l`` is the number of spin-orbitals.
        """
        overlap_2 = np.einsum("pr, qs -> pqrs", overlap, overlap)

        # The 2 in sigma_*_2 (confusingly) enough does not denote the squared
        # operator, but rather that it is a two-spin operator.
        sigma_x_2 = np.kron(sigma_x, np.eye(2)) + np.kron(np.eye(2), sigma_x)
        sigma_y_2 = np.kron(sigma_y, np.eye(2)) + np.kron(np.eye(2), sigma_y)
        sigma_z_2 = np.kron(sigma_z, np.eye(2)) + np.kron(np.eye(2), sigma_z)

        S_2_spin = (
            sigma_x_2 @ sigma_x_2
            + sigma_y_2 @ sigma_y_2
            + sigma_z_2 @ sigma_z_2
        ) / 4
        S_2_spin = S_2_spin.reshape(2, 2, 2, 2)

        return np.kron(overlap_2, S_2_spin)

    @staticmethod
    def add_spin_spf(spf, np):
        new_shape = [spf.shape[0] * 2, *spf.shape[1:]]
        new_spf = np.zeros(tuple(new_shape), dtype=spf.dtype)

        new_spf[::2] = spf
        new_spf[1::2] = spf

        return new_spf

    @staticmethod
    def add_spin_bra_spf(bra_spf, np):
        if bra_spf is None:
            return None

        return BasisSet.add_spin_spf(bra_spf, np)

    @staticmethod
    def add_spin_one_body(h, np):
        return np.kron(h, np.eye(2))

    @staticmethod
    def add_spin_two_body(_u, np):
        u = _u.transpose(1, 3, 0, 2)
        u = np.kron(u, np.eye(2))
        u = u.transpose(2, 3, 0, 1)
        u = np.kron(u, np.eye(2))
        u = u.transpose(0, 2, 1, 3)

        return u

    @staticmethod
    def anti_symmetrize_u(_u):
        return _u - _u.transpose(0, 1, 3, 2)

    @staticmethod
    def check_axis_lengths(arr, length):
        return [length == axis for axis in arr.shape]

    def copy_basis(self):
        """Function creating a deep copy of the current basis. This function
        is a hack as we have to temporarily remove the stored module before
        using Python's ``copy.deepcopy``-function.

        Returns
        -------
        BasisSet
            A deep copy of the current basis.
        """

        np = self.np
        self.np = None

        new_basis = copy.deepcopy(self)

        new_basis.change_module(np)
        self.change_module(np)

        assert self.np is np

        return new_basis<|MERGE_RESOLUTION|>--- conflicted
+++ resolved
@@ -253,28 +253,19 @@
         """
         self.np = np
 
-<<<<<<< HEAD
-        self.h = self.change_arr_module(self.h, self.np)
-        self.s = self.change_arr_module(self.s, self.np)
-        self.u = self.change_arr_module(self.u, self.np)
-        self.position = self.change_arr_module(self.position, self.np)
-        self.spf = self.change_arr_module(self.spf, self.np)
-        self.bra_spf = self.change_arr_module(self.bra_spf, self.np)
-=======
         for arr in [
             self.h,
             self.s,
             self.u,
             self.spf,
             self.bra_spf,
-            self.dipole_moment,
+            self.position,
             self.spin_x,
             self.spin_y,
             self.spin_z,
             self.spin_2,
         ]:
             arr = self.change_arr_module(arr, self.np)
->>>>>>> 5f3ce679
 
     def cast_to_complex(self):
         """Function converting all matrix elements to ``np.complex128``, where
@@ -282,29 +273,13 @@
         """
         np = self.np
 
-<<<<<<< HEAD
-        self.h = self.h.astype(np.complex128)
-        self.u = self.u.astype(np.complex128)
-
-        if self.s is not None:
-            self.s = self.s.astype(np.complex128)
-
-        if self.spf is not None:
-            self.spf = self.spf.astype(np.complex128)
-
-        if self.bra_spf is not None:
-            self.bra_spf = self.bra_spf.astype(np.complex128)
-
-        if self.position is not None:
-            self.position = self.position.astype(np.complex128)
-=======
         for arr in [
             self.h,
             self.s,
             self.u,
             self.spf,
             self.bra_spf,
-            self.dipole_moment,
+            self.position,
             self.spin_x,
             self.spin_y,
             self.spin_z,
@@ -312,7 +287,6 @@
         ]:
             if arr is not None:
                 arr = arr.astype(np.complex128)
->>>>>>> 5f3ce679
 
     @staticmethod
     def transform_spf(spf, C, np):
@@ -372,23 +346,16 @@
             self.u, C, np=self.np, C_tilde=C_tilde
         )
 
-<<<<<<< HEAD
-    def _change_basis_position_elements(self, C, C_tilde=None):
-        position = []
-        for i in range(self.position.shape[0]):
-            position.append(
-=======
         if self.spin_2 is not None:
             self.spin_2 = self.transform_two_body_elements(
                 self.spin_2, C, np=self.np, C_tilde=C_tilde
             )
 
-    def _change_basis_dipole_moment(self, C, C_tilde):
-        dipole_moment = []
-
-        for i in range(self.dipole_moment.shape[0]):
-            dipole_moment.append(
->>>>>>> 5f3ce679
+    def _change_basis_position_elements(self, C, C_tilde):
+        position = []
+
+        for i in range(self.position.shape[0]):
+            position.append(
                 self.transform_one_body_elements(
                     self.position[i], C, np=self.np, C_tilde=C_tilde
                 )
